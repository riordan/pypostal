--- conflicted
+++ resolved
@@ -68,16 +68,9 @@
     uint32_t expand_numex = options.expand_numex;
     uint32_t roman_numerals = options.roman_numerals;
 
-<<<<<<< HEAD
     if (!PyArg_ParseTupleAndKeywords(args, keywords, 
-                                     "O|OHIIIIIIIIIIIIIIIIII:expand", kwlist,
+                                     "O|OHIIIIIIIIIIIIIIIII:pyexpand", kwlist,
                                      &arg_input, &arg_languages,
-=======
-    if (!PyArg_ParseTupleAndKeywords(args, keywords,
-                                     "O|OHIIIIIIIIIIIIIIIII:pyexpand", kwlist,
-                                     &arg_input,
-                                     &arg_languages,
->>>>>>> 483fa630
                                      &address_components,
                                      &latin_ascii,
                                      &transliterate,
@@ -131,63 +124,8 @@
     char **languages = NULL;
 
     if (PySequence_Check(arg_languages)) {
-<<<<<<< HEAD
         languages = PyObject_to_strings_max_len(arg_languages, LIBPOSTAL_MAX_LANGUAGE_LEN, &num_languages);
     }
-=======
-        PyObject *seq = PySequence_Fast(arg_languages, "Expected a sequence");
-        Py_ssize_t len_languages = PySequence_Length(arg_languages);
-
-        if (len_languages > 0) {
-            languages = malloc(len_languages * sizeof(char *));
-            if (languages == NULL) {
-                goto exit_decref_str;
-            }
-
-            char *language = NULL;
-
-            for (int i = 0; i < len_languages; i++) {
-                PyObject *item = PySequence_Fast_GET_ITEM(seq, i);
-
-                language = NULL;
-
-                #ifdef IS_PY3K
-
-                if (PyBytes_Check(item)) {
-                    language = PyBytes_AsString(item);
-                }
-
-                #else
-
-                if (PyString_Check(item)) {
-                    language = PyString_AsString(item);
-                }
-
-                #endif
-
-                if (language != NULL && item != Py_None) {
-                    if (strlen(language) >= LIBPOSTAL_MAX_LANGUAGE_LEN) {
-                        PyErr_SetString(PyExc_TypeError, "language was longer than a language code");
-                        free(languages);
-                        Py_DECREF(seq);
-                        goto exit_decref_str;
-                    }
-                    languages[num_languages] = strdup(language);
-                    num_languages++;
-                }
-
-            }
-
-            if (num_languages > 0) {
-                options.languages = languages;
-                options.num_languages = (int)num_languages;
-            } else {
-                free(languages);
-                languages = NULL;
-            }
-
-        }
->>>>>>> 483fa630
 
     if (num_languages > 0 && languages != NULL) {
         options.num_languages = num_languages;
